--- conflicted
+++ resolved
@@ -43,10 +43,7 @@
 		fileWrite  = flag.Bool("f", false, "Writes all licenses to files")
 		ignoreDirs = flag.String("i", "", "Comma separated list of folders that should be ignored")
 		ghkey      = flag.String("gh", "", "GitHub API key used for increasing the GitHub's API rate limit from 60req/h to 5000req/h")
-<<<<<<< HEAD
-=======
 		path       = flag.String("p", "", `Path of desired directory to be scanned with Glice (e.g. "github.com/ribice/glice/")`)
->>>>>>> 190b0130
 		depth      = "Imports"
 		apiKeys    = map[string]string{}
 	)
@@ -71,11 +68,7 @@
 		apiKeys["github.com"] = *ghkey
 	}
 
-<<<<<<< HEAD
-	for _, v := range getFolders(*ignoreDirs) {
-=======
 	for _, v := range getFolders(fullPath, *ignoreDirs) {
->>>>>>> 190b0130
 		// implement concurrency here
 		ds.getDeps(basedir, v, depth, bdl, *incStdLib, *verbose)
 	}
